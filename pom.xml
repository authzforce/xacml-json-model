--- conflicted
+++ resolved
@@ -3,11 +3,7 @@
 	<parent>
 		<groupId>org.ow2.authzforce</groupId>
 		<artifactId>authzforce-ce-parent</artifactId>
-<<<<<<< HEAD
 		<version>8.5.0</version>
-=======
-		<version>8.3.0</version>
->>>>>>> 0f361814
 	</parent>
 	<artifactId>authzforce-ce-xacml-json-model</artifactId>
 	<packaging>jar</packaging>
@@ -42,7 +38,7 @@
 		<dependency>
 			<groupId>org.testng</groupId>
 			<artifactId>testng</artifactId>
-			<version>7.8.0</version>
+			<version>6.11</version>
 			<scope>test</scope>
 		</dependency>
 		<dependency>
